--- conflicted
+++ resolved
@@ -215,11 +215,8 @@
 	$(GUDEV_CFLAGS) \
 	$(LIBNL_CFLAGS) \
 	$(GMODULE_CFLAGS) \
-<<<<<<< HEAD
 	$(WIMAX_CFLAGS) \
-=======
 	$(POLKIT_CFLAGS) \
->>>>>>> 15a9f29a
 	-DG_DISABLE_DEPRECATED \
 	-DBINDIR=\"$(bindir)\" \
 	-DSBINDIR=\"$(sbindir)\" \
