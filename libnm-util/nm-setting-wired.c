/* -*- Mode: C; tab-width: 4; indent-tabs-mode: t; c-basic-offset: 4 -*- */

/*
 * Dan Williams <dcbw@redhat.com>
 * Tambet Ingo <tambet@gmail.com>
 *
 * This library is free software; you can redistribute it and/or
 * modify it under the terms of the GNU Lesser General Public
 * License as published by the Free Software Foundation; either
 * version 2 of the License, or (at your option) any later version.
 *
 * This library is distributed in the hope that it will be useful,
 * but WITHOUT ANY WARRANTY; without even the implied warranty of
 * MERCHANTABILITY or FITNESS FOR A PARTICULAR PURPOSE.  See the GNU
 * Lesser General Public License for more details.
 *
 * You should have received a copy of the GNU Lesser General Public
 * License along with this library; if not, write to the
 * Free Software Foundation, Inc., 51 Franklin Street, Fifth Floor,
 * Boston, MA 02110-1301 USA.
 *
 * (C) Copyright 2007 - 2010 Red Hat, Inc.
 * (C) Copyright 2007 - 2008 Novell, Inc.
 */

#include <string.h>
#include <net/ethernet.h>
#include <dbus/dbus-glib.h>
#include "nm-setting-wired.h"
#include "nm-param-spec-specialized.h"
#include "nm-utils.h"
#include "nm-utils-private.h"
#include "nm-dbus-glib-types.h"

GQuark
nm_setting_wired_error_quark (void)
{
	static GQuark quark;

	if (G_UNLIKELY (!quark))
		quark = g_quark_from_static_string ("nm-setting-wired-error-quark");
	return quark;
}

/* This should really be standard. */
#define ENUM_ENTRY(NAME, DESC) { NAME, "" #NAME "", DESC }

GType
nm_setting_wired_error_get_type (void)
{
	static GType etype = 0;

	if (etype == 0) {
		static const GEnumValue values[] = {
			/* Unknown error. */
			ENUM_ENTRY (NM_SETTING_WIRED_ERROR_UNKNOWN, "UnknownError"),
			/* The specified property was invalid. */
			ENUM_ENTRY (NM_SETTING_WIRED_ERROR_INVALID_PROPERTY, "InvalidProperty"),
			/* The specified property was missing and is required. */
			ENUM_ENTRY (NM_SETTING_WIRED_ERROR_MISSING_PROPERTY, "MissingProperty"),
			{ 0, 0, 0 }
		};
		etype = g_enum_register_static ("NMSettingWiredError", values);
	}
	return etype;
}


G_DEFINE_TYPE (NMSettingWired, nm_setting_wired, NM_TYPE_SETTING)

#define NM_SETTING_WIRED_GET_PRIVATE(o) (G_TYPE_INSTANCE_GET_PRIVATE ((o), NM_TYPE_SETTING_WIRED, NMSettingWiredPrivate))

typedef struct {
	char *port;
	guint32 speed;
	char *duplex;
	gboolean auto_negotiate;
	GByteArray *device_mac_address;
	GByteArray *cloned_mac_address;
	guint32 mtu;
	GPtrArray *s390_subchannels;
	char *s390_port_name;
	guint32 s390_port_number;
	guint32 s390_qeth_layer;
	char *s390_nettype;
} NMSettingWiredPrivate;

enum {
	PROP_0,
	PROP_PORT,
	PROP_SPEED,
	PROP_DUPLEX,
	PROP_AUTO_NEGOTIATE,
	PROP_MAC_ADDRESS,
	PROP_CLONED_MAC_ADDRESS,
	PROP_MTU,
	PROP_S390_SUBCHANNELS,
	PROP_S390_PORT_NAME,
	PROP_S390_PORT_NUMBER,
	PROP_S390_QETH_LAYER,
	PROP_S390_NETTYPE,

	LAST_PROP
};

NMSetting *
nm_setting_wired_new (void)
{
	return (NMSetting *) g_object_new (NM_TYPE_SETTING_WIRED, NULL);
}

const char *
nm_setting_wired_get_port (NMSettingWired *setting)
{
	g_return_val_if_fail (NM_IS_SETTING_WIRED (setting), NULL);

	return NM_SETTING_WIRED_GET_PRIVATE (setting)->port;
}

guint32
nm_setting_wired_get_speed (NMSettingWired *setting)
{
	g_return_val_if_fail (NM_IS_SETTING_WIRED (setting), 0);

	return NM_SETTING_WIRED_GET_PRIVATE (setting)->speed;
}

const char *
nm_setting_wired_get_duplex (NMSettingWired *setting)
{
	g_return_val_if_fail (NM_IS_SETTING_WIRED (setting), NULL);

	return NM_SETTING_WIRED_GET_PRIVATE (setting)->duplex;
}

gboolean
nm_setting_wired_get_auto_negotiate (NMSettingWired *setting)
{
	g_return_val_if_fail (NM_IS_SETTING_WIRED (setting), FALSE);

	return NM_SETTING_WIRED_GET_PRIVATE (setting)->auto_negotiate;
}

const GByteArray *
nm_setting_wired_get_mac_address (NMSettingWired *setting)
{
	g_return_val_if_fail (NM_IS_SETTING_WIRED (setting), NULL);

	return NM_SETTING_WIRED_GET_PRIVATE (setting)->device_mac_address;
}

const GByteArray *
nm_setting_wired_get_cloned_mac_address (NMSettingWired *setting)
{
	g_return_val_if_fail (NM_IS_SETTING_WIRED (setting), NULL);

	return NM_SETTING_WIRED_GET_PRIVATE (setting)->cloned_mac_address;
}

guint32
nm_setting_wired_get_mtu (NMSettingWired *setting)
{
	g_return_val_if_fail (NM_IS_SETTING_WIRED (setting), 0);

	return NM_SETTING_WIRED_GET_PRIVATE (setting)->mtu;
}

const GPtrArray *
nm_setting_wired_get_s390_subchannels (NMSettingWired *setting)
{
	g_return_val_if_fail (NM_IS_SETTING_WIRED (setting), NULL);

	return NM_SETTING_WIRED_GET_PRIVATE (setting)->s390_subchannels;
}

const char *
nm_setting_wired_get_s390_port_name (NMSettingWired *setting)
{
	g_return_val_if_fail (NM_IS_SETTING_WIRED (setting), NULL);

	return NM_SETTING_WIRED_GET_PRIVATE (setting)->s390_port_name;
}

guint32
nm_setting_wired_get_s390_port_number (NMSettingWired *setting)
{
	g_return_val_if_fail (NM_IS_SETTING_WIRED (setting), 0);

	return NM_SETTING_WIRED_GET_PRIVATE (setting)->s390_port_number;
}

guint32
nm_setting_wired_get_s390_qeth_layer (NMSettingWired *setting)
{
	g_return_val_if_fail (NM_IS_SETTING_WIRED (setting), 2);

	return NM_SETTING_WIRED_GET_PRIVATE (setting)->s390_qeth_layer;
}

const char *
nm_setting_wired_get_s390_nettype (NMSettingWired *setting)
{
	g_return_val_if_fail (NM_IS_SETTING_WIRED (setting), NULL);

	return NM_SETTING_WIRED_GET_PRIVATE (setting)->s390_nettype;
}

static gboolean
verify (NMSetting *setting, GSList *all_settings, GError **error)
{
	NMSettingWiredPrivate *priv = NM_SETTING_WIRED_GET_PRIVATE (setting);
	const char *valid_ports[] = { "tp", "aui", "bnc", "mii", NULL };
	const char *valid_duplex[] = { "half", "full", NULL };

	if (priv->port && !_nm_utils_string_in_list (priv->port, valid_ports)) {
		g_set_error (error,
		             NM_SETTING_WIRED_ERROR,
		             NM_SETTING_WIRED_ERROR_INVALID_PROPERTY,
		             NM_SETTING_WIRED_PORT);
		return FALSE;
	}

	if (priv->duplex && !_nm_utils_string_in_list (priv->duplex, valid_duplex)) {
		g_set_error (error,
		             NM_SETTING_WIRED_ERROR,
		             NM_SETTING_WIRED_ERROR_INVALID_PROPERTY,
		             NM_SETTING_WIRED_DUPLEX);
		return FALSE;
	}

	if (priv->device_mac_address && priv->device_mac_address->len != ETH_ALEN) {
		g_set_error (error,
		             NM_SETTING_WIRED_ERROR,
		             NM_SETTING_WIRED_ERROR_INVALID_PROPERTY,
		             NM_SETTING_WIRED_MAC_ADDRESS);
		return FALSE;
	}

<<<<<<< HEAD
	if (priv->s390_subchannels && priv->s390_subchannels->len != 3) {
		g_set_error (error,
		             NM_SETTING_WIRED_ERROR,
		             NM_SETTING_WIRED_ERROR_INVALID_PROPERTY,
		             NM_SETTING_WIRED_S390_SUBCHANNELS);
		return FALSE;
	}

	if (priv->s390_nettype) {
		if (   strcmp (priv->s390_nettype, "qeth")
		    && strcmp (priv->s390_nettype, "lcs")
		    && strcmp (priv->s390_nettype, "ctc")) {
			g_set_error (error,
				         NM_SETTING_WIRED_ERROR,
				         NM_SETTING_WIRED_ERROR_INVALID_PROPERTY,
				         NM_SETTING_WIRED_S390_NETTYPE);
			return FALSE;
		}
	}

	if (priv->s390_port_name && strlen (priv->s390_port_name) > 8) {
		g_set_error (error,
			         NM_SETTING_WIRED_ERROR,
			         NM_SETTING_WIRED_ERROR_INVALID_PROPERTY,
			         NM_SETTING_WIRED_S390_PORT_NAME);
=======
	if (priv->cloned_mac_address && priv->cloned_mac_address->len != ETH_ALEN) {
		g_set_error (error,
		             NM_SETTING_WIRED_ERROR,
		             NM_SETTING_WIRED_ERROR_INVALID_PROPERTY,
		             NM_SETTING_WIRED_CLONED_MAC_ADDRESS);
>>>>>>> 91ab673b
		return FALSE;
	}

	return TRUE;
}

static void
nm_setting_wired_init (NMSettingWired *setting)
{
	g_object_set (setting, NM_SETTING_NAME, NM_SETTING_WIRED_SETTING_NAME, NULL);
}

static void
finalize (GObject *object)
{
	NMSettingWiredPrivate *priv = NM_SETTING_WIRED_GET_PRIVATE (object);

	g_free (priv->port);
	g_free (priv->duplex);
	g_free (priv->s390_port_name);
	g_free (priv->s390_nettype);

	if (priv->device_mac_address)
		g_byte_array_free (priv->device_mac_address, TRUE);

	if (priv->cloned_mac_address)
		g_byte_array_free (priv->cloned_mac_address, TRUE);

	G_OBJECT_CLASS (nm_setting_wired_parent_class)->finalize (object);
}

static void
set_property (GObject *object, guint prop_id,
		    const GValue *value, GParamSpec *pspec)
{
	NMSettingWiredPrivate *priv = NM_SETTING_WIRED_GET_PRIVATE (object);

	switch (prop_id) {
	case PROP_PORT:
		g_free (priv->port);
		priv->port = g_value_dup_string (value);
		break;
	case PROP_SPEED:
		priv->speed = g_value_get_uint (value);
		break;
	case PROP_DUPLEX:
		g_free (priv->duplex);
		priv->duplex = g_value_dup_string (value);
		break;
	case PROP_AUTO_NEGOTIATE:
		priv->auto_negotiate = g_value_get_boolean (value);
		break;
	case PROP_MAC_ADDRESS:
		if (priv->device_mac_address)
			g_byte_array_free (priv->device_mac_address, TRUE);
		priv->device_mac_address = g_value_dup_boxed (value);
		break;
	case PROP_CLONED_MAC_ADDRESS:
		if (priv->cloned_mac_address)
			g_byte_array_free (priv->cloned_mac_address, TRUE);
		priv->cloned_mac_address = g_value_dup_boxed (value);
		break;
	case PROP_MTU:
		priv->mtu = g_value_get_uint (value);
		break;
	case PROP_S390_SUBCHANNELS:
		if (priv->s390_subchannels) {
			g_ptr_array_foreach (priv->s390_subchannels, (GFunc) g_free, NULL);
			g_ptr_array_free (priv->s390_subchannels, TRUE);
		}
		priv->s390_subchannels = g_value_dup_boxed (value);
		break;
	case PROP_S390_PORT_NAME:
		g_free (priv->s390_port_name);
		priv->s390_port_name = g_value_dup_string (value);
		break;
	case PROP_S390_PORT_NUMBER:
		priv->s390_port_number = g_value_get_uint (value);
		break;
	case PROP_S390_QETH_LAYER:
		priv->s390_qeth_layer = g_value_get_uint (value);
		break;
	case PROP_S390_NETTYPE:
		g_free (priv->s390_nettype);
		priv->s390_nettype = g_value_dup_string (value);
		break;
	default:
		G_OBJECT_WARN_INVALID_PROPERTY_ID (object, prop_id, pspec);
		break;
	}
}

static void
get_property (GObject *object, guint prop_id,
		    GValue *value, GParamSpec *pspec)
{
	NMSettingWired *setting = NM_SETTING_WIRED (object);

	switch (prop_id) {
	case PROP_PORT:
		g_value_set_string (value, nm_setting_wired_get_port (setting));
		break;
	case PROP_SPEED:
		g_value_set_uint (value, nm_setting_wired_get_speed (setting));
		break;
	case PROP_DUPLEX:
		g_value_set_string (value, nm_setting_wired_get_duplex (setting));
		break;
	case PROP_AUTO_NEGOTIATE:
		g_value_set_boolean (value, nm_setting_wired_get_auto_negotiate (setting));
		break;
	case PROP_MAC_ADDRESS:
		g_value_set_boxed (value, nm_setting_wired_get_mac_address (setting));
		break;
	case PROP_CLONED_MAC_ADDRESS:
		g_value_set_boxed (value, nm_setting_wired_get_cloned_mac_address (setting));
		break;
	case PROP_MTU:
		g_value_set_uint (value, nm_setting_wired_get_mtu (setting));
		break;
	case PROP_S390_SUBCHANNELS:
		g_value_set_boxed (value, nm_setting_wired_get_s390_subchannels (setting));
		break;
	case PROP_S390_PORT_NAME:
		g_value_set_string (value, nm_setting_wired_get_s390_port_name (setting));
		break;
	case PROP_S390_PORT_NUMBER:
		g_value_set_uint (value, nm_setting_wired_get_s390_port_number (setting));
		break;
	case PROP_S390_QETH_LAYER:
		g_value_set_uint (value, nm_setting_wired_get_s390_qeth_layer (setting));
		break;
	case PROP_S390_NETTYPE:
		g_value_set_string (value, nm_setting_wired_get_s390_nettype (setting));
		break;
	default:
		G_OBJECT_WARN_INVALID_PROPERTY_ID (object, prop_id, pspec);
		break;
	}
}

static void
nm_setting_wired_class_init (NMSettingWiredClass *setting_class)
{
	GObjectClass *object_class = G_OBJECT_CLASS (setting_class);
	NMSettingClass *parent_class = NM_SETTING_CLASS (setting_class);

	g_type_class_add_private (setting_class, sizeof (NMSettingWiredPrivate));

	/* virtual methods */
	object_class->set_property = set_property;
	object_class->get_property = get_property;
	object_class->finalize     = finalize;
	parent_class->verify       = verify;

	/* Properties */
	/**
	 * NMSettingWired:port:
	 *
	 * Specific port type to use if multiple the device supports multiple
	 * attachment methods.  One of 'tp' (Twisted Pair), 'aui' (Attachment Unit
	 * Interface), 'bnc' (Thin Ethernet) or 'mii' (Media Independent Interface.
	 * If the device supports only one port type, this setting is ignored.
	 **/
	g_object_class_install_property
		(object_class, PROP_PORT,
		 g_param_spec_string (NM_SETTING_WIRED_PORT,
						  "Port",
						  "Specific port type to use if multiple the device "
						  "supports multiple attachment methods.  One of "
						  "'tp' (Twisted Pair), 'aui' (Attachment Unit Interface), "
						  "'bnc' (Thin Ethernet) or 'mii' (Media Independent "
						  "Interface.  If the device supports only one port "
						  "type, this setting is ignored.",
						  NULL,
						  G_PARAM_READWRITE | NM_SETTING_PARAM_SERIALIZE));

	/**
	 * NMSettingWired:speed:
	 *
	 * If non-zero, request that the device use only the specified speed. 
	 * In Mbit/s, ie 100 == 100Mbit/s.
	 **/
	g_object_class_install_property
		(object_class, PROP_SPEED,
		 g_param_spec_uint (NM_SETTING_WIRED_SPEED,
						"Speed",
						"If non-zero, request that the device use only the "
						"specified speed.  In Mbit/s, ie 100 == 100Mbit/s.",
						0, G_MAXUINT32, 0,
						G_PARAM_READWRITE | G_PARAM_CONSTRUCT | NM_SETTING_PARAM_SERIALIZE));

	/**
	 * NMSettingWired:duplex:
	 *
	 * If specified, request that the device only use the specified duplex mode.
	 * Either 'half' or 'full'.
	 **/
	g_object_class_install_property
		(object_class, PROP_DUPLEX,
		 g_param_spec_string (NM_SETTING_WIRED_DUPLEX,
						  "Duplex",
						  "If specified, request that the device only use the "
						  "specified duplex mode.  Either 'half' or 'full'.",
						  NULL,
						  G_PARAM_READWRITE | NM_SETTING_PARAM_SERIALIZE));

	/**
	 * NMSettingEthernet:auto-negotiate:
	 *
	 * If TRUE, allow auto-negotiation of port speed and duplex mode.  If FALSE,
	 * do not allow auto-negotiation, in which case the 'speed' and 'duplex'
	 * properties should be set.
	 **/
	g_object_class_install_property
		(object_class, PROP_AUTO_NEGOTIATE,
		 g_param_spec_boolean (NM_SETTING_WIRED_AUTO_NEGOTIATE,
						   "AutoNegotiate",
						   "If TRUE, allow auto-negotiation of port speed and "
						   "duplex mode.  If FALSE, do not allow auto-negotiation,"
						   "in which case the 'speed' and 'duplex' properties "
						   "should be set.",
						   TRUE,
						   G_PARAM_READWRITE | G_PARAM_CONSTRUCT | NM_SETTING_PARAM_SERIALIZE));

	/**
	 * NMSettingWired:mac-address:
	 *
	 * If specified, this connection will only apply to the ethernet device
	 * whose permanent MAC address matches. This property does not change the MAC address
	 * of the device (i.e. MAC spoofing).
	 **/
	g_object_class_install_property
		(object_class, PROP_MAC_ADDRESS,
		 _nm_param_spec_specialized (NM_SETTING_WIRED_MAC_ADDRESS,
							   "Device MAC Address",
							   "If specified, this connection will only apply to "
							   "the ethernet device whose permanent MAC address matches.  "
							   "This property does not change the MAC address "
							   "of the device (i.e. MAC spoofing).",
							   DBUS_TYPE_G_UCHAR_ARRAY,
							   G_PARAM_READWRITE | NM_SETTING_PARAM_SERIALIZE));

	/**
	 * NMSettingWired:cloned-mac-address:
	 *
	 * If specified, request that the device use this MAC address instead of its
	 * permanent MAC address.  This is known as MAC cloning or spoofing.
	 **/
	g_object_class_install_property
		(object_class, PROP_CLONED_MAC_ADDRESS,
		 _nm_param_spec_specialized (NM_SETTING_WIRED_CLONED_MAC_ADDRESS,
	                                     "Cloned MAC Address",
	                                     "If specified, request that the device use "
	                                     "this MAC address instead of its permanent MAC address.  "
	                                     "This is known as MAC cloning or spoofing.",
	                                     DBUS_TYPE_G_UCHAR_ARRAY,
	                                     G_PARAM_READWRITE | NM_SETTING_PARAM_SERIALIZE));

	/**
	 * NMSettingWired:mtu:
	 *
	 * If non-zero, only transmit packets of the specified size or smaller,
	 * breaking larger packets up into multiple Ethernet frames.
	 **/
	g_object_class_install_property
		(object_class, PROP_MTU,
		 g_param_spec_uint (NM_SETTING_WIRED_MTU,
						"MTU",
						"If non-zero, only transmit packets of the specified "
						"size or smaller, breaking larger packets up into "
						"multiple Ethernet frames.",
						0, G_MAXUINT32, 0,
						G_PARAM_READWRITE | G_PARAM_CONSTRUCT | NM_SETTING_PARAM_SERIALIZE | NM_SETTING_PARAM_FUZZY_IGNORE));

	/**
	 * NMSettingWired:s390-subchannels:
	 *
	 * Identifies specific subchannels that this network device uses for
	 * communcation with z/VM or s390 host.  Like #NMSettingWired:mac-address
	 * for non-z/VM devices, this property can be used to ensure this connection
	 * only applies to the network device that uses these subchannels.  The
	 * list should contain exactly 3 strings, and each string may only only be
	 * composed of hexadecimal characters and the period (.) character.
	 **/
	g_object_class_install_property
		(object_class, PROP_S390_SUBCHANNELS,
		 _nm_param_spec_specialized (NM_SETTING_WIRED_S390_SUBCHANNELS,
		                       "z/VM Subchannels",
		                       "Identifies specific subchannels that this "
		                       "network device uses for communcation with z/VM "
		                       "or s390 host.  Like the 'mac-address' property "
		                       "for non-z/VM devices, this property can be used "
		                       "to ensure this connection only applies to the "
		                       "network device that uses these subchannels. The "
		                       "list should contain exactly 3 strings, and each "
		                       "string may only only be composed of hexadecimal "
		                       "characters and the period (.) character.",
		                       DBUS_TYPE_G_ARRAY_OF_STRING,
		                       G_PARAM_READWRITE | NM_SETTING_PARAM_SERIALIZE));

	/**
	 * NMSettingWired:s390-port-name:
	 *
	 * s390 device port name, if required by your configuration.
	 **/
	g_object_class_install_property
		(object_class, PROP_S390_PORT_NAME,
		 g_param_spec_string (NM_SETTING_WIRED_S390_PORT_NAME,
						  "s390 Port Name",
						  "s390 device port name, if required by your configuration.",
						  NULL,
						  G_PARAM_READWRITE | NM_SETTING_PARAM_SERIALIZE));

	/**
	 * NMSettingWired:s390-port-number:
	 *
	 * s390 device port number, if required by your configuration.  For 'qeth'
	 * devices, this is the "relative port number".
	 **/
	g_object_class_install_property
		(object_class, PROP_S390_PORT_NUMBER,
		 g_param_spec_uint (NM_SETTING_WIRED_S390_PORT_NUMBER,
						  "s390 Port Number",
		                  "s390 device port number, if required by your "
		                  "configuration.  For 'qeth' devices, this is the "
		                  "'relative port number'.",
						  0, 100, 0,
						  G_PARAM_READWRITE | NM_SETTING_PARAM_SERIALIZE));

	/**
	 * NMSettingWired:s390-qeth-layer:
	 *
	 * s390 'qeth' device layer, either '2' or '3'.
	 **/
	g_object_class_install_property
		(object_class, PROP_S390_QETH_LAYER,
		 g_param_spec_uint (NM_SETTING_WIRED_S390_QETH_LAYER,
						  "s390 'qeth' layer",
		                  "s390 'qeth' device layer, either '2' or '3'.",
						  2, 3, 2,
						  G_PARAM_READWRITE | NM_SETTING_PARAM_SERIALIZE));

	/**
	 * NMSettingWired:s390-nettype:
	 *
	 * s390 network device type; one of 'qeth', 'lcs', or 'ctc', representing
	 * the different types of virtual network devices available on s390 systems.
	 **/
	g_object_class_install_property
		(object_class, PROP_S390_NETTYPE,
		 g_param_spec_string (NM_SETTING_WIRED_S390_NETTYPE,
						  "s390 Net Type",
						  "s390 network device type; one of 'qeth', 'lcs', or "
						  "'ctc', representing the different types of virtual "
						  "network devices available on s390 systems.",
						  NULL,
						  G_PARAM_READWRITE | NM_SETTING_PARAM_SERIALIZE));
}
<|MERGE_RESOLUTION|>--- conflicted
+++ resolved
@@ -236,7 +236,6 @@
 		return FALSE;
 	}
 
-<<<<<<< HEAD
 	if (priv->s390_subchannels && priv->s390_subchannels->len != 3) {
 		g_set_error (error,
 		             NM_SETTING_WIRED_ERROR,
@@ -262,13 +261,14 @@
 			         NM_SETTING_WIRED_ERROR,
 			         NM_SETTING_WIRED_ERROR_INVALID_PROPERTY,
 			         NM_SETTING_WIRED_S390_PORT_NAME);
-=======
+		return FALSE;
+	}
+
 	if (priv->cloned_mac_address && priv->cloned_mac_address->len != ETH_ALEN) {
 		g_set_error (error,
 		             NM_SETTING_WIRED_ERROR,
 		             NM_SETTING_WIRED_ERROR_INVALID_PROPERTY,
 		             NM_SETTING_WIRED_CLONED_MAC_ADDRESS);
->>>>>>> 91ab673b
 		return FALSE;
 	}
 
